use regex::Regex;
use std::fs::OpenOptions;
use std::io::{self, Write};
use std::path::{Path, PathBuf};
use std::process::Command;
<<<<<<< HEAD

use crate::app::AppStateCmdResult;
use crate::app_context::AppContext;
use crate::errors::LaunchError;
=======
use opener;
use regex::Regex;

use crate::app::AppStateCmdResult;
use crate::app_context::AppContext;
use crate::errors::ProgramError;
>>>>>>> 866fec4c

/// description of a possible launch of an external program
/// (might be more complex, and a sequence of things to try, in the future).
/// A launchable can only be executed on end of life of broot.
#[derive(Debug)]
pub enum Launchable {
    Printer { // just print something on stdout on end of broot
        to_print: String,
    },
    Program { // execute an external program
        exe: String,
        args: Vec<String>,
    },
    SystemOpen { // open a path
        path: PathBuf,
    }
}

impl Launchable {
    pub fn opener(path: PathBuf) -> Launchable {
        Launchable::SystemOpen {
            path
        }
    }
    pub fn printer(to_print: String) -> Launchable {
        Launchable::Printer {
            to_print
        }
    }
    pub fn program(mut parts: Vec<String>) -> io::Result<Launchable> {
        let mut parts = parts.drain(0..);
        match parts.next() {
            Some(exe) => Ok(Launchable::Program {
                exe,
                args: parts.collect(),
            }),
            None => Err(io::Error::new(io::ErrorKind::Other, "Empty launch string")),
        }
    }
<<<<<<< HEAD
    pub fn execute(&self) -> Result<(), LaunchError> {
        if self.just_print {
            print!("{}", &self.exe);
            for arg in &self.args {
                print!(" {}", &arg);
            }
            println!();
        } else {
            Command::new(&self.exe)
                .args(self.args.iter())
                .spawn()
                .and_then(|mut p| p.wait())
                .map_err(|source| LaunchError {
                    program: self.exe.clone().into(),
                    source,
                })?;
=======
    pub fn execute(&self) -> Result<(), ProgramError> {
        match self {
            Launchable::Printer { to_print } => Ok(println!("{}", to_print)),
            Launchable::Program { exe, args } => {
                Command::new(&exe).args(args.iter()).spawn()?.wait()?;
                Ok(())
            }
            Launchable::SystemOpen { path } => {
                match opener::open(&path) {
                    Ok(_) => Ok(()),
                    Err(err) => Err(ProgramError::OpenError{err}),
                }
            }
>>>>>>> 866fec4c
        }
    }
}

// from a path, build a string usable in a shell command, wrapping
//  it in quotes if necessary (and then escaping internal quotes).
// Don't do unnecessary transformation, so that the produced string
//  is prettier on screen.
pub fn escape_for_shell(path: &Path) -> String {
    lazy_static! {
        static ref SIMPLE_PATH: Regex = Regex::new(r"^[\w/.-]*$").unwrap();
    }
    let path = path.to_string_lossy();
    if SIMPLE_PATH.is_match(&path) {
        path.to_string()
    } else {
        format!("'{}'", &path.replace('\'', r"'\''"))
    }
}

pub fn print_path(path: &Path, con: &AppContext) -> io::Result<AppStateCmdResult> {
    let path = path.to_string_lossy().to_string();
    Ok(
        if let Some(ref output_path) = con.launch_args.file_export_path {
            // an output path was provided, we write to it
            let f = OpenOptions::new()
                .create(true)
                .append(true)
                .open(output_path)?;
            writeln!(&f, "{}", path)?;
            AppStateCmdResult::Quit
        } else {
            // no output path provided. We write on stdout, but we must
            // do it after app closing to have the normal terminal
            let launchable = Launchable::printer(path);
            AppStateCmdResult::Launch(launchable)
        },
    )
}<|MERGE_RESOLUTION|>--- conflicted
+++ resolved
@@ -3,19 +3,12 @@
 use std::io::{self, Write};
 use std::path::{Path, PathBuf};
 use std::process::Command;
-<<<<<<< HEAD
+use opener;
 
 use crate::app::AppStateCmdResult;
 use crate::app_context::AppContext;
 use crate::errors::LaunchError;
-=======
-use opener;
-use regex::Regex;
-
-use crate::app::AppStateCmdResult;
-use crate::app_context::AppContext;
 use crate::errors::ProgramError;
->>>>>>> 866fec4c
 
 /// description of a possible launch of an external program
 /// (might be more complex, and a sequence of things to try, in the future).
@@ -55,29 +48,19 @@
             None => Err(io::Error::new(io::ErrorKind::Other, "Empty launch string")),
         }
     }
-<<<<<<< HEAD
-    pub fn execute(&self) -> Result<(), LaunchError> {
-        if self.just_print {
-            print!("{}", &self.exe);
-            for arg in &self.args {
-                print!(" {}", &arg);
-            }
-            println!();
-        } else {
-            Command::new(&self.exe)
-                .args(self.args.iter())
-                .spawn()
-                .and_then(|mut p| p.wait())
-                .map_err(|source| LaunchError {
-                    program: self.exe.clone().into(),
-                    source,
-                })?;
-=======
+
     pub fn execute(&self) -> Result<(), ProgramError> {
         match self {
             Launchable::Printer { to_print } => Ok(println!("{}", to_print)),
             Launchable::Program { exe, args } => {
-                Command::new(&exe).args(args.iter()).spawn()?.wait()?;
+                Command::new(&exe)
+                  .args(args.iter())
+                  .spawn()
+                  .and_then(|mut p| p.wait())
+                  .map_err(|source| LaunchError {
+                      program: self.exe.clone().into(),
+                      source,
+                  })?;
                 Ok(())
             }
             Launchable::SystemOpen { path } => {
@@ -86,7 +69,6 @@
                     Err(err) => Err(ProgramError::OpenError{err}),
                 }
             }
->>>>>>> 866fec4c
         }
     }
 }
